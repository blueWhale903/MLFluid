--- conflicted
+++ resolved
@@ -89,7 +89,6 @@
         energy_diff = pred_energy - target_energy
         return torch.mean(energy_diff**2)
     
-<<<<<<< HEAD
     def vorticity_loss(pred_velocity, target_velocity):
         """Calculate the difference in vorticity between predicted and target velocity fields.
         
@@ -131,12 +130,8 @@
         # Calculate the mean squared difference in vorticity
         vorticity_diff = pred_vorticity - target_vorticity
         return torch.mean(vorticity_diff**2)
-=======
-    gradient_loss = sum([F.mse_loss(pg, tg) for pg, tg in zip(pred_grads, target_grads)]) / len(pred_grads)
->>>>>>> 17ef0191
     
     def divergence_loss(velocity_field):
-<<<<<<< HEAD
         """Calculate the divergence of the velocity field.
         
         Args:
@@ -178,15 +173,6 @@
     div_loss = divergence_loss(predicted)
     advection_loss = advection_consistency_loss(predicted, prev_velocity)
 
-=======
-        # Compute velocity divergence
-        div_x = torch.gradient(velocity_field[0])[0]
-        div_y = torch.gradient(velocity_field[1])[1]
-        return torch.mean((div_x + div_y)**2)
-    
-    div_loss = divergence_loss(predicted) / 10
-    
->>>>>>> 17ef0191
     # Composite loss with adaptive weighting
     total_loss = (
         velocity_loss + 
@@ -217,14 +203,8 @@
     optimizer = optim.Adam(model.parameters(), lr=lr)
     
     # Learning rate scheduler
-<<<<<<< HEAD
     scheduler = optim.lr_scheduler.StepLR(optimizer, step_size=3, gamma=0.5)
 
-=======
-    scheduler = optim.lr_scheduler.StepLR(optimizer, step_size=3, gamma=0.5)  # Reduce LR every 3 epochs
-
-    
->>>>>>> 17ef0191
     # Training loop
     for epoch in range(epochs):
         model.train()
@@ -281,6 +261,7 @@
         
         # Learning rate scheduling
         scheduler.step()
+        scheduler.step()
         
         # Epoch progress summary
         if verbose:
